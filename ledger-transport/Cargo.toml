--- conflicted
+++ resolved
@@ -30,14 +30,9 @@
 
 # For not wasm compilation (native rust) compiling
 [target.'cfg(not(target_arch = "wasm32"))'.dependencies]
-<<<<<<< HEAD
-ledger-transport-hid = { path = "../ledger-transport-hid", version = "0.4.0" }
-ledger-transport-zemu = { path = "../ledger-transport-zemu", version = "0.1.0" }
 ledger-transport-tcp = { path = "../ledger-transport-tcp" }
-=======
 ledger-transport-hid = { path = "../ledger-transport-hid", version = "0.7.0" }
 ledger-transport-zemu = { path = "../ledger-transport-zemu", version = "0.7.0" }
->>>>>>> b8b72b9b
 
 # For wasm compiling
 [target.'cfg(target_arch = "wasm32")'.dependencies]
