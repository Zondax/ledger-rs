/*******************************************************************************
*   (c) 2020 Zondax GmbH
*
*  Licensed under the Apache License, Version 2.0 (the "License");
*  you may not use this file except in compliance with the License.
*  You may obtain a copy of the License at
*
*      http://www.apache.org/licenses/LICENSE-2.0
*
*  Unless required by applicable law or agreed to in writing, software
*  distributed under the License is distributed on an "AS IS" BASIS,
*  WITHOUT WARRANTIES OR CONDITIONS OF ANY KIND, either express or implied.
*  See the License for the specific language governing permissions and
*  limitations under the License.
********************************************************************************/
//! Generic APDU transport library for Ledger Nano S/X apps

#![deny(warnings, trivial_casts, trivial_numeric_casts)]
#![deny(unused_import_braces, unused_qualifications)]
#![deny(missing_docs)]

pub use ledger_apdu::{APDUAnswer, APDUCommand, APDUErrorCodes};

/// APDU Errors
pub mod errors;

#[cfg(target_arch = "wasm32")]
/// APDU Transport wrapper for JS/WASM transports
pub mod apdu_transport_wasm;

#[cfg(target_arch = "wasm32")]
pub use crate::apdu_transport_wasm::{APDUTransport, TransportWrapperTrait};

#[cfg(not(target_arch = "wasm32"))]
pub mod apdu_transport_native;

#[cfg(not(target_arch = "wasm32"))]
pub use crate::apdu_transport_native::APDUTransport;

<<<<<<< HEAD



/// Use to talk to the ledger device
#[trait_async]
pub trait Exchange: Send + Sync {
=======
#[cfg(not(target_arch = "wasm32"))]
pub use exchange::Exchange;

#[cfg(not(target_arch = "wasm32"))]
pub mod exchange {
    //! Some implementation on transport typos for the Exchange trait

    use futures::future;
    use trait_async::trait_async;

    use crate::errors::TransportError;

    use ledger_apdu::{APDUAnswer, APDUCommand};

>>>>>>> 2abed6c1
    /// Use to talk to the ledger device
    #[trait_async]
    pub trait Exchange: Send + Sync {
        /// Use to talk to the ledger device
        async fn exchange(&self, command: &APDUCommand) -> Result<APDUAnswer, TransportError>;
    }

    #[trait_async]
    impl Exchange for ledger::TransportNativeHID {
        async fn exchange(&self, command: &APDUCommand) -> Result<APDUAnswer, TransportError> {
            let call = self
                .exchange(command)
                .map_err(|_| TransportError::APDUExchangeError)?;
            future::ready(Ok(call)).await
        }
    }

    #[trait_async]
    impl Exchange for ledger_zemu::TransportZemuGrpc {
        async fn exchange(&self, command: &APDUCommand) -> Result<APDUAnswer, TransportError> {
            self.exchange(command)
                .await
                .map_err(|_| TransportError::APDUExchangeError)
        }
    }

    #[trait_async]
    impl Exchange for ledger_zemu::TransportZemuHttp {
        async fn exchange(&self, command: &APDUCommand) -> Result<APDUAnswer, TransportError> {
            self.exchange(command)
                .await
                .map_err(|_| TransportError::APDUExchangeError)
        }
    }
}

#[trait_async]
impl Exchange for ledger_tcp::TransportTCP {
    async fn exchange(&self, command: &APDUCommand) -> Result<APDUAnswer, TransportError> {
        self.exchange(command)
            .await
            .map_err(|_| TransportError::APDUExchangeError)
    }
}<|MERGE_RESOLUTION|>--- conflicted
+++ resolved
@@ -37,14 +37,6 @@
 #[cfg(not(target_arch = "wasm32"))]
 pub use crate::apdu_transport_native::APDUTransport;
 
-<<<<<<< HEAD
-
-
-
-/// Use to talk to the ledger device
-#[trait_async]
-pub trait Exchange: Send + Sync {
-=======
 #[cfg(not(target_arch = "wasm32"))]
 pub use exchange::Exchange;
 
@@ -59,7 +51,6 @@
 
     use ledger_apdu::{APDUAnswer, APDUCommand};
 
->>>>>>> 2abed6c1
     /// Use to talk to the ledger device
     #[trait_async]
     pub trait Exchange: Send + Sync {
@@ -94,13 +85,13 @@
                 .map_err(|_| TransportError::APDUExchangeError)
         }
     }
+  
+  #[trait_async]
+    impl Exchange for ledger_tcp::TransportTCP {
+        async fn exchange(&self, command: &APDUCommand) -> Result<APDUAnswer, TransportError> {
+            self.exchange(command)
+                .await
+                .map_err(|_| TransportError::APDUExchangeError)
+        }
+    }
 }
-
-#[trait_async]
-impl Exchange for ledger_tcp::TransportTCP {
-    async fn exchange(&self, command: &APDUCommand) -> Result<APDUAnswer, TransportError> {
-        self.exchange(command)
-            .await
-            .map_err(|_| TransportError::APDUExchangeError)
-    }
-}