--- conflicted
+++ resolved
@@ -3,13 +3,9 @@
     "ledger-apdu",
     "ledger-transport",
     "ledger-transport-hid",
-<<<<<<< HEAD
+#    "ledger-transport-zemu",
     "ledger-zondax-generic",
     "ledger-transport-tcp"
-=======
-#    "ledger-transport-zemu",
-    "ledger-zondax-generic"
->>>>>>> ba594bd2
 ]
 
 exclude = [
