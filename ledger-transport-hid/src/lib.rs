/*******************************************************************************
*   (c) 2022 Zondax AG
*
*  Licensed under the Apache License, Version 2.0 (the "License");
*  you may not use this file except in compliance with the License.
*  You may obtain a copy of the License at
*
*      http://www.apache.org/licenses/LICENSE-2.0
*
*  Unless required by applicable law or agreed to in writing, software
*  distributed under the License is distributed on an "AS IS" BASIS,
*  WITHOUT WARRANTIES OR CONDITIONS OF ANY KIND, either express or implied.
*  See the License for the specific language governing permissions and
*  limitations under the License.
********************************************************************************/
mod errors;
pub use errors::LedgerHIDError;

<<<<<<< HEAD
pub use crate::errors::LedgerHIDError;
=======
>>>>>>> 82c1a2a0
use byteorder::{BigEndian, ReadBytesExt};
use hidapi::{DeviceInfo, HidApi, HidDevice};
use log::info;

use std::{io::Cursor, ops::Deref, sync::Mutex};

pub use hidapi;
use ledger_transport::{async_trait, APDUAnswer, APDUCommand, Exchange};

const LEDGER_VID: u16 = 0x2c97;
const LEDGER_USAGE_PAGE: u16 = 0xFFA0;
const LEDGER_CHANNEL: u16 = 0x0101;
// for Windows compatability, we prepend the buffer with a 0x00
// so the actual buffer is 64 bytes
const LEDGER_PACKET_WRITE_SIZE: u8 = 65;
const LEDGER_PACKET_READ_SIZE: u8 = 64;
const LEDGER_TIMEOUT: i32 = 10_000_000;

pub struct TransportNativeHID {
    device: Mutex<HidDevice>,
}

impl TransportNativeHID {
    fn is_ledger(dev: &DeviceInfo) -> bool {
        dev.vendor_id() == LEDGER_VID && dev.usage_page() == LEDGER_USAGE_PAGE
    }

    /// Get a list of ledger devices available
    pub fn list_ledgers(api: &HidApi) -> impl Iterator<Item = &DeviceInfo> {
        api.device_list().filter(|dev| Self::is_ledger(dev))
    }

    /// Create a new HID transport, connecting to the first ledger found
    /// # Warning
    /// Opening the same device concurrently will lead to device lock after the first handle is closed
    /// see [issue](https://github.com/ruabmbua/hidapi-rs/issues/81)
    pub fn new(api: &HidApi) -> Result<Self, LedgerHIDError> {
        let first_ledger = Self::list_ledgers(api)
            .next()
            .ok_or(LedgerHIDError::DeviceNotFound)?;

        Self::open_device(api, first_ledger)
    }

    /// Open a specific ledger device
    ///
    /// # Note
    /// No checks are made to ensure the device is a ledger device
    ///
    /// # Warning
    /// Opening the same device concurrently will lead to device lock after the first handle is closed
    /// see [issue](https://github.com/ruabmbua/hidapi-rs/issues/81)
    pub fn open_device(api: &HidApi, device: &DeviceInfo) -> Result<Self, LedgerHIDError> {
        let device = device.open_device(api)?;
        let _ = device.set_blocking_mode(true);

        let ledger = TransportNativeHID {
            device: Mutex::new(device),
        };

        Ok(ledger)
    }

    fn write_apdu(
        device: &HidDevice,
        channel: u16,
        apdu_command: &[u8],
    ) -> Result<i32, LedgerHIDError> {
        let command_length = apdu_command.len() as usize;
        let mut in_data = Vec::with_capacity(command_length + 2);
        in_data.push(((command_length >> 8) & 0xFF) as u8);
        in_data.push((command_length & 0xFF) as u8);
        in_data.extend_from_slice(apdu_command);

        let mut buffer = vec![0u8; LEDGER_PACKET_WRITE_SIZE as usize];
        // Windows platform requires 0x00 prefix and Linux/Mac tolerate this as well
        buffer[0] = 0x00;
        buffer[1] = ((channel >> 8) & 0xFF) as u8; // channel big endian
        buffer[2] = (channel & 0xFF) as u8; // channel big endian
        buffer[3] = 0x05u8;

        for (sequence_idx, chunk) in in_data
            .chunks((LEDGER_PACKET_WRITE_SIZE - 6) as usize)
            .enumerate()
        {
            buffer[4] = ((sequence_idx >> 8) & 0xFF) as u8; // sequence_idx big endian
            buffer[5] = (sequence_idx & 0xFF) as u8; // sequence_idx big endian
            buffer[6..6 + chunk.len()].copy_from_slice(chunk);

            info!("[{:3}] << {:}", buffer.len(), hex::encode(&buffer));

            let result = device.write(&buffer);

            match result {
                Ok(size) => {
                    if size < buffer.len() {
                        return Err(LedgerHIDError::Comm(
                            "USB write error. Could not send whole message",
                        ));
                    }
                }
                Err(x) => return Err(LedgerHIDError::Hid(x)),
            }
        }
        Ok(1)
    }

<<<<<<< HEAD
    fn read_apdu(&self, channel: u16, apdu_answer: &mut Vec<u8>) -> Result<usize, LedgerHIDError> {
        let mut buffer = vec![0u8; LEDGER_PACKET_READ_SIZE as usize];
=======
    fn read_apdu(
        device: &HidDevice,
        _channel: u16,
        apdu_answer: &mut Vec<u8>,
    ) -> Result<usize, LedgerHIDError> {
        let mut buffer = vec![0u8; LEDGER_PACKET_SIZE as usize];
>>>>>>> 82c1a2a0
        let mut sequence_idx = 0u16;
        let mut expected_apdu_len = 0usize;

        loop {
            let res = device.read_timeout(&mut buffer, LEDGER_TIMEOUT)?;

            if (sequence_idx == 0 && res < 7) || res < 5 {
                return Err(LedgerHIDError::Comm("Read error. Incomplete header"));
            }

            let mut rdr = Cursor::new(&buffer);

            let rcv_channel = rdr.read_u16::<BigEndian>()?;
            let rcv_tag = rdr.read_u8()?;
            let rcv_seq_idx = rdr.read_u16::<BigEndian>()?;

            if rcv_channel != channel {
                return Err(LedgerHIDError::Comm("Invalid channel"));
            }
            if rcv_tag != 0x05u8 {
                return Err(LedgerHIDError::Comm("Invalid tag"));
            }

            if rcv_seq_idx != sequence_idx {
                return Err(LedgerHIDError::Comm("Invalid sequence idx"));
            }

            if rcv_seq_idx == 0 {
                expected_apdu_len = rdr.read_u16::<BigEndian>()? as usize;
            }

            let available: usize = buffer.len() - rdr.position() as usize;
            let missing: usize = expected_apdu_len - apdu_answer.len();
            let end_p = rdr.position() as usize + std::cmp::min(available, missing);

            let new_chunk = &buffer[rdr.position() as usize..end_p];

            info!("[{:3}] << {:}", new_chunk.len(), hex::encode(&new_chunk));

            apdu_answer.extend_from_slice(new_chunk);

            if apdu_answer.len() >= expected_apdu_len {
                return Ok(apdu_answer.len());
            }

            sequence_idx += 1;
        }
    }

    pub fn exchange<I: Deref<Target = [u8]>>(
        &self,
        command: &APDUCommand<I>,
    ) -> Result<APDUAnswer<Vec<u8>>, LedgerHIDError> {
        let device = self.device.lock().expect("HID device poisoned");

        Self::write_apdu(&device, LEDGER_CHANNEL, &command.serialize())?;

        let mut answer: Vec<u8> = Vec::with_capacity(256);
        Self::read_apdu(&device, LEDGER_CHANNEL, &mut answer)?;

        APDUAnswer::from_answer(answer).map_err(|_| LedgerHIDError::Comm("response was too short"))
    }
}

#[async_trait]
impl Exchange for TransportNativeHID {
    type Error = LedgerHIDError;
    type AnswerType = Vec<u8>;

    async fn exchange<I>(
        &self,
        command: &APDUCommand<I>,
    ) -> Result<APDUAnswer<Self::AnswerType>, Self::Error>
    where
        I: Deref<Target = [u8]> + Send + Sync,
    {
        self.exchange(command)
    }
}

#[cfg(test)]
mod integration_tests {
    use crate::{APDUCommand, TransportNativeHID};
    use hidapi::HidApi;
    use log::info;
    use once_cell::sync::Lazy;
    use serial_test::serial;

    fn init_logging() {
        let _ = env_logger::builder().is_test(true).try_init();
    }

    fn hidapi() -> &'static HidApi {
        static HIDAPI: Lazy<HidApi> = Lazy::new(|| HidApi::new().expect("unable to get HIDAPI"));

        &HIDAPI
    }

    #[test]
    #[serial]
    fn list_all_devices() {
        init_logging();
        let api = hidapi();

        for device_info in api.device_list() {
            info!(
                "{:#?} - {:#x}/{:#x}/{:#x}/{:#x} {:#} {:#}",
                device_info.path(),
                device_info.vendor_id(),
                device_info.product_id(),
                device_info.usage_page(),
                device_info.interface_number(),
                device_info.manufacturer_string().unwrap_or_default(),
                device_info.product_string().unwrap_or_default()
            );
        }
    }

    #[test]
    #[serial]
    fn ledger_device_path() {
        init_logging();
        let api = hidapi();

        let mut ledgers = TransportNativeHID::list_ledgers(&api);

        let a_ledger = ledgers.next().expect("could not find any ledger device");
        info!("{:?}", a_ledger.path());
    }

    #[test]
    #[serial]
    fn serialize() {
        let data = vec![0, 0, 0, 1, 0, 0, 0, 1];

        let command = APDUCommand {
            cla: 0x56,
            ins: 0x01,
            p1: 0x00,
            p2: 0x00,
            data,
        };

        let serialized_command = command.serialize();

        let expected = vec![86, 1, 0, 0, 8, 0, 0, 0, 1, 0, 0, 0, 1];

        assert_eq!(serialized_command, expected)
    }

    #[test]
    #[serial]
    fn exchange() {
        use ledger_zondax_generic::{App, AppExt};
        struct Dummy;
        impl App for Dummy {
            const CLA: u8 = 0;
        }

        init_logging();

        let ledger = TransportNativeHID::new(hidapi()).expect("Could not get a device");

        // use device info command that works in the dashboard
        let result = futures::executor::block_on(Dummy::get_device_info(&ledger))
            .expect("Error during exchange");
        info!("{:x?}", result);
    }

    #[test]
    #[serial]
    #[ignore] //see https://github.com/ruabmbua/hidapi-rs/issues/81
    fn open_same_device_twice() {
        use ledger_zondax_generic::{App, AppExt};
        struct Dummy;
        impl App for Dummy {
            const CLA: u8 = 0;
        }

        init_logging();

        let api = hidapi();
        let ledger = TransportNativeHID::list_ledgers(&api)
            .next()
            .expect("could not get a device");

        let t1 = TransportNativeHID::open_device(api, ledger).expect("Could not open device");
        let t2 = TransportNativeHID::open_device(api, ledger).expect("Could not open device");

        // use device info command that works in the dashboard
        let (r1, r2) = futures::executor::block_on(futures::future::join(
            Dummy::get_device_info(&t1),
            Dummy::get_device_info(&t2),
        ));

        let (r1, r2) = (
            r1.expect("error during exchange (t1)"),
            r2.expect("error during exchange (t2)"),
        );

        info!("r1: {:x?}", r1);
        info!("r2: {:x?}", r2);

        assert_eq!(r1, r2);
    }
}<|MERGE_RESOLUTION|>--- conflicted
+++ resolved
@@ -16,10 +16,6 @@
 mod errors;
 pub use errors::LedgerHIDError;
 
-<<<<<<< HEAD
-pub use crate::errors::LedgerHIDError;
-=======
->>>>>>> 82c1a2a0
 use byteorder::{BigEndian, ReadBytesExt};
 use hidapi::{DeviceInfo, HidApi, HidDevice};
 use log::info;
@@ -127,17 +123,12 @@
         Ok(1)
     }
 
-<<<<<<< HEAD
-    fn read_apdu(&self, channel: u16, apdu_answer: &mut Vec<u8>) -> Result<usize, LedgerHIDError> {
-        let mut buffer = vec![0u8; LEDGER_PACKET_READ_SIZE as usize];
-=======
     fn read_apdu(
         device: &HidDevice,
         _channel: u16,
         apdu_answer: &mut Vec<u8>,
     ) -> Result<usize, LedgerHIDError> {
         let mut buffer = vec![0u8; LEDGER_PACKET_SIZE as usize];
->>>>>>> 82c1a2a0
         let mut sequence_idx = 0u16;
         let mut expected_apdu_len = 0usize;
 
